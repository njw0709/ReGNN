from typing import List, Union, Type, Optional, Annotated
from pydantic import BaseModel, Field, ConfigDict, computed_field, SerializeAsAny
from .probe_config import FrequencyType
from .base import ProbeData
from .nn import ObjectiveProbe
from .regression import (
    OLSModeratedResultsProbe,
    OLSResultsProbe,
    VarianceInflationFactorProbe,
    L2NormProbe,
)
from .results import (
    IntermediateIndexSavedProbeResult,
    EarlyStoppingSignalProbeResult,
    CheckpointSavedProbeResult,
)

<<<<<<< HEAD
ProbeDataType = Annotated[
    Union[
        OLSModeratedResultsProbe,
        OLSResultsProbe,
        VarianceInflationFactorProbe,
        L2NormProbe,
        IntermediateIndexSavedProbeResult,
        EarlyStoppingSignalProbeResult,
        CheckpointSavedProbeResult,
        ObjectiveProbe,
    ],
    Field(discriminator="probe_type_name"),
=======
ProbeDataType = Union[
    OLSModeratedResultsProbe,
    OLSResultsProbe,
    VarianceInflationFactorProbe,
    L2NormProbe,
    IntermediateIndexSavedProbeResult,
    EarlyStoppingSignalProbeResult,
    CheckpointSavedProbeResult,
    ObjectiveProbe,
>>>>>>> c933a10a
]


class Snapshot(BaseModel):
    """Snapshot of all probes at a specific point in the training lifecycle."""

    model_config = ConfigDict(
        arbitrary_types_allowed=True,
        use_enum_values=True,
        from_attributes=True,
    )

    epoch: int = Field(
        ...,
        description="Epoch number for this snapshot. -1 for pre-training, training_hp.epochs for post-training.",
    )
    iteration_in_epoch: Optional[int] = Field(
        None,
        description="Iteration number within the epoch (None if not applicable, e.g., for EPOCH frequency). Batch index.",
    )
    global_iteration: Optional[int] = Field(
        None,
        description="Global iteration count (None if not applicable, e.g., for PRE_TRAINING or EPOCH with no prior iterations).",
    )
    frequency_context: FrequencyType = Field(
        ...,
        description="The frequency context under which these probes were run (e.g., PRE_TRAINING, EPOCH).",
    )

<<<<<<< HEAD
    measurements: List[ProbeDataType] = Field(
=======
    measurements: SerializeAsAny[List[ProbeDataType]] = Field(
>>>>>>> c933a10a
        default_factory=list,
        description="List of ProbeData results collected during this snapshot.",
    )

    def get(self, probe_type: Type[ProbeData]) -> Optional[ProbeData]:
        """
        Get the first measurement of the specified probe type.
        Args:
            probe_type: The type of probe data to retrieve (e.g., ObjectiveProbe, L2NormProbe)
        Returns:
            The first matching probe data instance, or None if no match is found
        Example:
            >>> snapshot = Snapshot(...)
            >>> objective_data = snapshot.get(ObjectiveProbe)
            >>> if objective_data:
            >>>     print(f"Loss: {objective_data.loss}")
        """
        if not (isinstance(probe_type, type) and issubclass(probe_type, ProbeData)):
            raise TypeError(
                f"probe_type must be a subclass of ProbeData, got {probe_type}"
            )

        return next((m for m in self.measurements if isinstance(m, probe_type)), None)

    def get_all(self, probe_type: Type[ProbeData]) -> List[ProbeData]:
        """
        Get all measurements of the specified probe type.
        Args:
            probe_type: The type of probe data to retrieve (e.g., ObjectiveProbe, L2NormProbe)
        Returns:
            List of all matching probe data instances
        Example:
            >>> snapshot = Snapshot(...)
            >>> all_objectives = snapshot.get_all(ObjectiveProbe)
            >>> for obj in all_objectives:
            >>>     print(f"Loss: {obj.loss}")
        """
        if not (isinstance(probe_type, type) and issubclass(probe_type, ProbeData)):
            raise TypeError(
                f"probe_type must be a subclass of ProbeData, got {probe_type}"
            )

        return [m for m in self.measurements if isinstance(m, probe_type)]

    def add(self, measurement: ProbeData) -> None:
        """
        Add a new measurement to the snapshot.
        Args:
            measurement: The probe data instance to add to measurements
        Example:
            >>> snapshot = Snapshot(epoch=0, frequency_context=FrequencyType.EPOCH)
            >>> probe_data = ObjectiveProbe(loss=0.5, data_source="train")
            >>> snapshot.add(probe_data)
        """
        if not isinstance(measurement, ProbeData):
            raise TypeError(
                f"measurement must be an instance of ProbeData, got {type(measurement)}"
            )
        self.measurements.append(measurement)


class Trajectory(BaseModel):
    """Data structure for trajectory of measurements.

    By default, can contain measurements of multiple probe types.
    Use select() to get a new trajectory with only specific probe type.
    """

    model_config = ConfigDict(
        arbitrary_types_allowed=True,
        use_enum_values=True,
        from_attributes=True,
    )

    data: List[Snapshot] = Field(
        default_factory=list, description="List of all snapshots made along time."
    )

    def __getitem__(self, idx: Union[int, slice]) -> Union[Snapshot, "Trajectory"]:
        """
        Enable index-based access to snapshots using square bracket notation.
        Args:
            idx: Integer index or slice object
        Returns:
            - Single Snapshot if integer index is provided
            - New Trajectory containing sliced snapshots if slice is provided
        Example:
            >>> trajectory = Trajectory(data=[...])
            >>> snapshot = trajectory[0]  # Get first snapshot
            >>> sub_trajectory = trajectory[1:5]  # Get snapshots from index 1 to 4
        """
        if isinstance(idx, slice):
            return Trajectory(data=self.data[idx])
        return self.data[idx]

    @computed_field
    @property
    def epochs(self) -> List[int]:
        """Returns a list of epoch numbers from all snapshots."""
        return [snapshot.epoch for snapshot in self.data]

    def get_snapshots_for_epoch(self, epoch: int) -> List[Snapshot]:
        """Get all snapshots recorded for a specific epoch."""
        return [s for s in self.data if s.epoch == epoch]

    def get_snapshots_by_frequency(
        self, frequency_context: FrequencyType
    ) -> List[Snapshot]:
        """Get all snapshots recorded for a specific frequency context."""
        return [s for s in self.data if s.frequency_context == frequency_context]

    def extend(self, other: "Trajectory") -> None:
        """Extend this trajectory with snapshots from another trajectory."""
        if not isinstance(other, Trajectory):
            raise TypeError(f"Expected Trajectory, got {type(other)}")
        self.data.extend(other.data)

    def append(self, snapshot: Snapshot) -> None:
        """Append one snapshot to the trajectory."""
        if not isinstance(snapshot, Snapshot):
            raise TypeError(f"Expected Snapshot, got {type(snapshot)}")
        self.data.append(snapshot)

    def select(self, probe_type: Type[ProbeData]) -> "Trajectory":
        """Creates a new Trajectory instance containing only measurements of the specified probe type from all snapshots."""
        filtered_snapshots = []
        for snapshot in self.data:
            filtered_measurements = snapshot.get_all(probe_type)
            if filtered_measurements:
                new_snapshot = Snapshot(
                    epoch=snapshot.epoch,
                    iteration_in_epoch=snapshot.iteration_in_epoch,
                    global_iteration=snapshot.global_iteration,
                    frequency_context=snapshot.frequency_context,
                    measurements=filtered_measurements,
                )
                filtered_snapshots.append(new_snapshot)
        return Trajectory(data=filtered_snapshots)

    def group_by(self) -> List["Trajectory"]:
        """Collects probe data from snapshots into separate trajectories based on probe type."""
        if not self.data:
            return []
        probe_types = {
            type(measurement)
            for snapshot in self.data
            for measurement in snapshot.measurements
        }
        trajectories = [self.select(probe_type) for probe_type in probe_types]
        return trajectories<|MERGE_RESOLUTION|>--- conflicted
+++ resolved
@@ -15,20 +15,6 @@
     CheckpointSavedProbeResult,
 )
 
-<<<<<<< HEAD
-ProbeDataType = Annotated[
-    Union[
-        OLSModeratedResultsProbe,
-        OLSResultsProbe,
-        VarianceInflationFactorProbe,
-        L2NormProbe,
-        IntermediateIndexSavedProbeResult,
-        EarlyStoppingSignalProbeResult,
-        CheckpointSavedProbeResult,
-        ObjectiveProbe,
-    ],
-    Field(discriminator="probe_type_name"),
-=======
 ProbeDataType = Union[
     OLSModeratedResultsProbe,
     OLSResultsProbe,
@@ -38,7 +24,6 @@
     EarlyStoppingSignalProbeResult,
     CheckpointSavedProbeResult,
     ObjectiveProbe,
->>>>>>> c933a10a
 ]
 
 
@@ -68,11 +53,7 @@
         description="The frequency context under which these probes were run (e.g., PRE_TRAINING, EPOCH).",
     )
 
-<<<<<<< HEAD
-    measurements: List[ProbeDataType] = Field(
-=======
     measurements: SerializeAsAny[List[ProbeDataType]] = Field(
->>>>>>> c933a10a
         default_factory=list,
         description="List of ProbeData results collected during this snapshot.",
     )
